--- conflicted
+++ resolved
@@ -34,13 +34,8 @@
     "pyspark>=3.0.0"
 ]
 test = [
-<<<<<<< HEAD
-    "bandit[toml]==1.7.8",
+    "bandit[toml]==1.7.9",
     "black==24.8.0",
-=======
-    "bandit[toml]==1.7.9",
-    "black==24.4.2",
->>>>>>> f3a563b3
     "check-manifest==0.49",
     "flake8-bugbear==24.4.26",
     "flake8-docstrings",
