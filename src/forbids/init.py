--- conflicted
+++ resolved
@@ -17,12 +17,9 @@
 
 configs = {}
 lgr = logging.getLogger(__name__)
-<<<<<<< HEAD
-logging.basicConfig(level=logging.DEBUG)
-=======
+
 DEBUG = bool(os.environ.get("DEBUG", False))
 lgr.setLevel(logging.DEBUG if DEBUG else logging.INFO)
->>>>>>> 2093988f
 
 def get_config(datatype):
     if datatype in ["anat", "func", "dwi", "swi", "fmap"]:
